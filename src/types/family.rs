--- conflicted
+++ resolved
@@ -1,15 +1,9 @@
-<<<<<<< HEAD
-use crate::parser::{Parsable, Parser, ParsingError};
-use crate::tokenizer::Token;
-use crate::types::{event::HasEvents, Event};
-=======
 use crate::{
     parser::Parse,
     tokenizer::{Token, Tokenizer},
     types::{event::HasEvents, Event},
     util::{dbg, take_line_value},
 };
->>>>>>> 9e4b8c9e
 
 #[cfg(feature = "json")]
 use serde::{Deserialize, Serialize};
@@ -20,28 +14,18 @@
 ///
 /// This data representation understands that HUSB & WIFE are just poorly-named
 /// pointers to individuals. no gender "validating" is done on parse.
-<<<<<<< HEAD
-#[derive(Clone, Debug, Default)]
-=======
 #[derive(Debug, Default)]
->>>>>>> 9e4b8c9e
 #[cfg_attr(feature = "json", derive(Serialize, Deserialize))]
 pub struct Family {
     pub xref: Option<Xref>,
-    /// mapped from HUSB
-    pub individual1: Option<Xref>,
-    /// mapped from WIFE
-    pub individual2: Option<Xref>,
+    pub individual1: Option<Xref>, // mapped from HUSB
+    pub individual2: Option<Xref>, // mapped from WIFE
     pub children: Vec<Xref>,
     pub num_children: Option<u8>,
     events: Vec<Event>,
 }
 
 impl Family {
-<<<<<<< HEAD
-    pub fn add_child(&mut self, xref: Xref) {
-        self.children.push(xref);
-=======
     #[must_use]
     pub fn new(tokenizer: &mut Tokenizer, level: u8, xref: Option<Xref>) -> Family {
         let mut fam = Family::default();
@@ -50,7 +34,6 @@
         fam.events = Vec::new();
         fam.parse(tokenizer, level);
         fam
->>>>>>> 9e4b8c9e
     }
 
     pub fn set_individual1(&mut self, xref: Xref) {
@@ -67,10 +50,8 @@
         };
     }
 
-    #[must_use]
-    pub fn with_xref(mut self, xref: Option<Xref>) -> Family {
-        self.xref = xref;
-        self
+    pub fn add_child(&mut self, xref: Xref) {
+        self.children.push(xref);
     }
 }
 
@@ -104,35 +85,15 @@
 
 impl HasEvents for Family {
     fn add_event(&mut self, event: Event) -> () {
+        let event_type = &event.event;
+        for e in &self.events {
+            if &e.event == event_type {
+                panic!("Family already has a {:?} event", e.event);
+            }
+        }
         self.events.push(event);
     }
     fn events(&self) -> Vec<Event> {
         self.events.clone()
     }
-}
-
-impl Parsable<Family> for Family {
-    /// Parses FAM top-level tag
-    fn parse(parser: &mut Parser) -> Result<Family, ParsingError> {
-        let base_lvl = parser.level;
-        // skip over FAM tag name
-        parser.tokenizer.next_token();
-        let mut family = Family::default();
-
-        while parser.tokenizer.current_token != Token::Level(base_lvl) {
-            match &parser.tokenizer.current_token {
-                Token::Tag(tag) => match tag.as_str() {
-                    "MARR" => family.add_event(Event::parse(parser).unwrap()),
-                    "HUSB" => family.set_individual1(parser.take_line_value()),
-                    "WIFE" => family.set_individual2(parser.take_line_value()),
-                    "CHIL" => family.add_child(parser.take_line_value()),
-                    _ => parser.skip_current_tag("Family"),
-                },
-                Token::Level(_) => parser.set_level(),
-                _ => parser.handle_unexpected_token("FAM"),
-            }
-        }
-
-        Ok(family)
-    }
 }