--- conflicted
+++ resolved
@@ -138,13 +138,8 @@
            1 _ANOTHER_TAG Another piece of custom data\n\
            0 TRLR";
 
-<<<<<<< HEAD
         let mut doc = Gedcom::new(sample.chars()).unwrap();
-        let data = doc.parse_data().unwrap();
-=======
-        let mut doc = Gedcom::new(sample.chars());
-        let gedcom_data = doc.parse();
->>>>>>> d72f7c35
+        let gedcom_data = doc.parse_data().unwrap();
 
         let mut submissions = gedcom_data.submissions;
         assert!(!submissions.is_empty());
