<<<<<<< HEAD
use crate::parser::{Parsable, Parser, ParsingError};
use crate::tokenizer::Token;
use crate::types::Source;

=======
use crate::types::{Copyright, Corporation, Date, Note};
>>>>>>> c235cd35
#[cfg(feature = "json")]
use serde::{Deserialize, Serialize};

use super::CustomData;

/// Header (tag: HEAD) containing GEDCOM metadata.
/// See https://gedcom.io/specifications/FamilySearchGEDCOMv7.html#HEADER
#[derive(Debug, Default)]
#[cfg_attr(feature = "json", derive(Serialize, Deserialize))]
pub struct Header {
    /// tag: GEDC
    pub gedcom: Option<GedcomDocument>,
    /// tag: CHAR
    pub encoding: Option<Encoding>,
    /// tag: SOUR
    pub source: Option<HeadSource>,
    /// tag: DEST, an identifier for the system expected to receive this document.
    /// See https://gedcom.io/specifications/FamilySearchGEDCOMv7.html#DEST
    pub destination: Option<String>,
    /// tag: DATE
    pub date: Option<Date>,
    /// tag: SUBM See https://gedcom.io/specifications/FamilySearchGEDCOMv7.html#SUBM
    pub submitter_tag: Option<String>,
    /// tag: SUBN
    pub submission_tag: Option<String>,
    /// tag: COPR
    pub copyright: Option<Copyright>,
    /// tag: LANG (HEAD-LANG), a default language which may be used to interpret any Text-typed
    /// payloads that lack a specific language tag from a LANG structure. An application may choose
    /// to use a different default based on its knowledge of the language preferences of the user.
    /// See https://gedcom.io/specifications/FamilySearchGEDCOMv7.html#HEAD-LANG
    pub language: Option<String>,
    /// tag: FILE, the name of the GEDCOM transmission file. If the file name includes a file
    /// extension it must be shown in the form (filename.ext). See Gedcom 5.5.1 specification, p. 50.
    pub filename: Option<String>,
    /// tag: NOTE
    pub note: Option<Note>,
    /// tag: PLAC
    pub place: Option<HeadPlac>,
    pub custom_data: Vec<CustomData>,
}

impl Header {
    pub fn add_custom_data(&mut self, data: CustomData) {
        self.custom_data.push(data)
    }
}

/// GedcomDocument (tag: GEDC) is a container for information about the entire document. It is
/// recommended that applications write GEDC with its required subrecord VERS as the first
/// substructure of a HEAD. See https://gedcom.io/specifications/FamilySearchGEDCOMv7.html#GEDC
#[derive(Debug, Default)]
#[cfg_attr(feature = "json", derive(Serialize, Deserialize))]
pub struct GedcomDocument {
    /// tag: VERS
    pub version: Option<String>,
    /// tag: FORM; see Gedcom 5.5.1 specification, p. 50
    pub form: Option<String>,
}

/// Encoding (tag: CHAR) is a code value that represents the character set to be used to
/// interpret this data. See Gedcom 5.5.1 specification, p. 44
#[derive(Debug, Default)]
#[cfg_attr(feature = "json", derive(Serialize, Deserialize))]
pub struct Encoding {
    pub value: Option<String>,
    /// tag: VERS
    pub version: Option<String>,
}

/// HeadSource (tag: SOUR) is an identifier for the product producing the gedcom data. A
/// registration process for these identifiers existed for a time, but no longer does. If an
/// existing identifier is known, it should be used. Otherwise, a URI owned by the product should
/// be used instead. See https://gedcom.io/specifications/FamilySearchGEDCOMv7.html#HEAD-SOUR
#[derive(Debug, Default)]
#[cfg_attr(feature = "json", derive(Serialize, Deserialize))]
pub struct HeadSource {
    pub value: Option<String>,
    /// tag: VERS
    pub version: Option<String>,
    /// tag: NAME
    pub name: Option<String>,
    /// tag: CORP
    pub corporation: Option<Corporation>,
    /// tag: DATA
    pub data: Option<HeadSourData>,
}

/// The electronic data source or digital repository from which this dataset was exported. The
/// payload is the name of that source, with substructures providing additional details about the
/// source (not the export). See https://gedcom.io/specifications/FamilySearchGEDCOMv7.html#HEAD-SOUR-DATA
#[derive(Debug, Default)]
#[cfg_attr(feature = "json", derive(Serialize, Deserialize))]
pub struct HeadSourData {
    pub value: Option<String>,
    /// tag: DATE
    pub date: Option<Date>,
    /// tag: COPR
    pub copyright: Option<Copyright>,
}

<<<<<<< HEAD
// pub struct HeaderSource {
//     version: Option<String>,
//     name: Option<String>,
//     coroporation:
// }

impl Parsable<Header> for Header {
    /// Parses HEAD top-level tag
    fn parse(parser: &mut Parser) -> Result<Header, ParsingError> {
        let base_lvl = parser.level;
        // skip over HEAD tag name
        parser.tokenizer.next_token();

        let mut header = Header::default();

        // just skipping the header for now
        while parser.tokenizer.current_token != Token::Level(base_lvl) {
            match &parser.tokenizer.current_token {
                Token::Tag(tag) => match tag.as_str() {
                    // TODO: CHAR.VERS - version
                    "CHAR" => header.encoding = Some(parser.take_line_value()),
                    "CORP" => header.corporation = Some(parser.take_line_value()),
                    "COPR" => header.copyright = Some(parser.take_line_value()),
                    "DATE" => header.date = Some(parser.take_line_value()),
                    "DEST" => header.add_destination(parser.take_line_value()),
                    "LANG" => header.language = Some(parser.take_line_value()),
                    "FILE" => header.filename = Some(parser.take_line_value()),
                    "NOTE" => header.note = Some(parser.take_continued_text()),
                    "SUBM" => header.submitter_tag = Some(parser.take_line_value()),
                    "SUBN" => header.submission_tag = Some(parser.take_line_value()),
                    "TIME" => {
                        let time = parser.take_line_value();
                        // assuming subtag of DATE
                        if let Some(date) = header.date {
                            let mut datetime = String::new();
                            datetime.push_str(&date);
                            datetime.push_str(" ");
                            datetime.push_str(&time);
                            header.date = Some(datetime);
                        } else {
                            panic!("Expected TIME to be under DATE in header.");
                        }
                    }
                    "GEDC" => {
                        header = parser.parse_gedcom_data(header);
                    }
                    // TODO: HeaderSource
                    "SOUR" => {
                        println!("WARNING: Skipping header source.");
                        while parser.tokenizer.current_token != Token::Level(1) {
                            parser.tokenizer.next_token();
                        }
                    }
                    _ => parser.skip_current_tag("Header"),
                },
                Token::Level(_) => parser.set_level(),
                _ => parser.handle_unexpected_token("HEAD"),
            }
        }

        Ok(header)
=======
/// HeadPlace (tag: PLAC) is is a placeholder for providing a default PLAC.FORM, and must not have
/// a payload. See https://gedcom.io/specifications/FamilySearchGEDCOMv7.html#HEAD-PLAC
#[derive(Debug, Default)]
#[cfg_attr(feature = "json", derive(Serialize, Deserialize))]
pub struct HeadPlac {
    /// form (tag: FORM) is a comma-separated list of jurisdictional titles (e.g. City, County,
    /// State, Country). It has the same number of elements and in the same order as the PLAC
    /// structure. As with PLAC, this shall be ordered from lowest to highest jurisdiction.
    /// See https://gedcom.io/specifications/FamilySearchGEDCOMv7.html#PLAC-FORM
    pub form: Vec<String>,
}

impl HeadPlac {
    pub fn push_jurisdictional_title(&mut self, title: String) {
        self.form.push(title);
    }

    // Adhering to "lowest to highest jurisdiction" is the responsibility of the
    // Gedcom author, but methods for reordering elements might still be useful.
    pub fn insert_jurisdictional_title(&mut self, index: usize, title: String) {
        self.form.insert(index, title);
    }

    pub fn remove_jurisdictional_title(&mut self, index: usize) {
        self.form.remove(index);
>>>>>>> c235cd35
    }
}<|MERGE_RESOLUTION|>--- conflicted
+++ resolved
@@ -1,11 +1,4 @@
-<<<<<<< HEAD
-use crate::parser::{Parsable, Parser, ParsingError};
-use crate::tokenizer::Token;
-use crate::types::Source;
-
-=======
 use crate::types::{Copyright, Corporation, Date, Note};
->>>>>>> c235cd35
 #[cfg(feature = "json")]
 use serde::{Deserialize, Serialize};
 
@@ -107,69 +100,6 @@
     pub copyright: Option<Copyright>,
 }
 
-<<<<<<< HEAD
-// pub struct HeaderSource {
-//     version: Option<String>,
-//     name: Option<String>,
-//     coroporation:
-// }
-
-impl Parsable<Header> for Header {
-    /// Parses HEAD top-level tag
-    fn parse(parser: &mut Parser) -> Result<Header, ParsingError> {
-        let base_lvl = parser.level;
-        // skip over HEAD tag name
-        parser.tokenizer.next_token();
-
-        let mut header = Header::default();
-
-        // just skipping the header for now
-        while parser.tokenizer.current_token != Token::Level(base_lvl) {
-            match &parser.tokenizer.current_token {
-                Token::Tag(tag) => match tag.as_str() {
-                    // TODO: CHAR.VERS - version
-                    "CHAR" => header.encoding = Some(parser.take_line_value()),
-                    "CORP" => header.corporation = Some(parser.take_line_value()),
-                    "COPR" => header.copyright = Some(parser.take_line_value()),
-                    "DATE" => header.date = Some(parser.take_line_value()),
-                    "DEST" => header.add_destination(parser.take_line_value()),
-                    "LANG" => header.language = Some(parser.take_line_value()),
-                    "FILE" => header.filename = Some(parser.take_line_value()),
-                    "NOTE" => header.note = Some(parser.take_continued_text()),
-                    "SUBM" => header.submitter_tag = Some(parser.take_line_value()),
-                    "SUBN" => header.submission_tag = Some(parser.take_line_value()),
-                    "TIME" => {
-                        let time = parser.take_line_value();
-                        // assuming subtag of DATE
-                        if let Some(date) = header.date {
-                            let mut datetime = String::new();
-                            datetime.push_str(&date);
-                            datetime.push_str(" ");
-                            datetime.push_str(&time);
-                            header.date = Some(datetime);
-                        } else {
-                            panic!("Expected TIME to be under DATE in header.");
-                        }
-                    }
-                    "GEDC" => {
-                        header = parser.parse_gedcom_data(header);
-                    }
-                    // TODO: HeaderSource
-                    "SOUR" => {
-                        println!("WARNING: Skipping header source.");
-                        while parser.tokenizer.current_token != Token::Level(1) {
-                            parser.tokenizer.next_token();
-                        }
-                    }
-                    _ => parser.skip_current_tag("Header"),
-                },
-                Token::Level(_) => parser.set_level(),
-                _ => parser.handle_unexpected_token("HEAD"),
-            }
-        }
-
-        Ok(header)
-=======
 /// HeadPlace (tag: PLAC) is is a placeholder for providing a default PLAC.FORM, and must not have
 /// a payload. See https://gedcom.io/specifications/FamilySearchGEDCOMv7.html#HEAD-PLAC
 #[derive(Debug, Default)]
@@ -195,6 +125,5 @@
 
     pub fn remove_jurisdictional_title(&mut self, index: usize) {
         self.form.remove(index);
->>>>>>> c235cd35
     }
 }