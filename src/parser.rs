--- conflicted
+++ resolved
@@ -1,64 +1,42 @@
 //! The state machine that parses a char iterator of the gedcom's contents
-use std::{error::Error, fmt, panic, str::Chars};
+use std::{panic, str::Chars};
 
 use crate::tokenizer::{Token, Tokenizer};
-use crate::tree::Gedcom;
+use crate::tree::GedcomData;
 use crate::types::{
-<<<<<<< HEAD
-    Address, CustomData, Event, Family, Header, Individual, RepoCitation, Repository, Source,
-    SourceCitation, Submitter,
-=======
     event::HasEvents, Address, Copyright, Corporation, CustomData, Date, Encoding, Event, Family,
     FamilyLink, GedcomDocument, Gender, HeadPlac, HeadSourData, HeadSource, Header, Individual,
     Name, Note, RepoCitation, Repository, Source, SourceCitation, Submitter, Translation,
->>>>>>> c235cd35
 };
 
 /// The Gedcom parser that converts the token list into a data structure
 pub struct Parser<'a> {
-    pub(crate) tokenizer: Tokenizer<'a>,
-    pub(crate) level: u8,
+    tokenizer: Tokenizer<'a>,
 }
-
-// TODO: expose useful helpers without publicizing tokenizer
 
 impl<'a> Parser<'a> {
     /// Creates a parser state machine for parsing a gedcom file as a chars iterator
     #[must_use]
     pub fn new(chars: Chars<'a>) -> Parser {
         let mut tokenizer = Tokenizer::new(chars);
-        if tokenizer.current_token == Token::None {
-            tokenizer.next_token();
-            Parser {
-                tokenizer,
-                level: 0,
-            }
-        } else {
-            panic!(
-                "Unexpected starting token, found {:?}",
-                &tokenizer.current_token
-            );
-        }
-    }
-
-    pub(crate) fn set_level(&mut self) {
-        if let Token::Level(lvl) = self.tokenizer.current_token {
-            self.level = lvl;
+        tokenizer.next_token();
+        Parser { tokenizer }
+    }
+
+    /// Does the actual parsing of the record.
+    pub fn parse_record(&mut self) -> GedcomData {
+        let mut data = GedcomData::default();
+        loop {
+            let level = match self.tokenizer.current_token {
+                Token::Level(n) => n,
+                _ => panic!(
+                    "{} Expected Level, found {:?}",
+                    self.dbg(),
+                    self.tokenizer.current_token
+                ),
+            };
+
             self.tokenizer.next_token();
-        } else {
-            panic!(
-                "{} Expected Level, found {:?}",
-                self.dbg(),
-                &self.tokenizer.current_token
-            );
-        }
-    }
-
-    /// Does the actual parsing of the record.
-    pub fn parse_record(&mut self) -> Gedcom {
-        let mut data = Gedcom::default();
-        loop {
-            self.set_level();
 
             let mut pointer: Option<String> = None;
             if let Token::Pointer(xref) = &self.tokenizer.current_token {
@@ -68,30 +46,30 @@
 
             if let Token::Tag(tag) = &self.tokenizer.current_token {
                 match tag.as_str() {
-                    "HEAD" => data.header = Header::parse(self).unwrap(),
-                    "FAM" => data.add_family(Family::parse(self).unwrap().with_xref(pointer)),
-                    "INDI" => {
-                        let mut individual = Individual::parse(self).unwrap();
-                        individual.xref = pointer;
-                        data.add_individual(individual);
-                    }
-                    "REPO" => data.add_repository(self.parse_repository(pointer)),
-                    "SOUR" => data.add_source(self.parse_source(pointer)),
-                    "SUBM" => data.add_submitter(self.parse_submitter(pointer)),
+                    "HEAD" => data.header = self.parse_header(),
+                    "FAM" => data.add_family(self.parse_family(level, pointer)),
+                    "INDI" => data.add_individual(self.parse_individual(level, pointer)),
+                    "REPO" => data.add_repository(self.parse_repository(level, pointer)),
+                    "SOUR" => data.add_source(self.parse_source(level, pointer)),
+                    "SUBM" => data.add_submitter(self.parse_submitter(level, pointer)),
                     "TRLR" => break,
                     _ => {
-                        println!("{} Unhandled top-level data {}", self.dbg(), tag);
-                        self.skip_block()
+                        println!("{} Unhandled tag {}", self.dbg(), tag);
+                        self.tokenizer.next_token();
                     }
                 };
-            } else if let Token::CustomTag(_) = &self.tokenizer.current_token {
-                let custom_data = self.parse_custom_tag();
+            } else if let Token::CustomTag(tag) = &self.tokenizer.current_token {
+                // TODO
+                let tag_clone = tag.clone();
+                let custom_data = self.parse_custom_tag(tag_clone);
                 println!(
                     "{} Skipping top-level custom tag: {:?}",
                     self.dbg(),
                     custom_data
                 );
-                self.skip_block();
+                while self.tokenizer.current_token != Token::Level(0) {
+                    self.tokenizer.next_token();
+                }
             } else {
                 println!(
                     "{} Unhandled token {:?}",
@@ -105,8 +83,6 @@
         data
     }
 
-<<<<<<< HEAD
-=======
     /// Parses HEAD top-level tag. See
     /// https://gedcom.io/specifications/FamilySearchGEDCOMv7.html#HEADER
     fn parse_header(&mut self) -> Header {
@@ -291,70 +267,141 @@
         copyright
     }
 
->>>>>>> c235cd35
     /// Parses SUBM top-level tag
-    fn parse_submitter(&mut self, xref: Option<String>) -> Submitter {
-        let base_lvl = self.level;
+    fn parse_submitter(&mut self, level: u8, xref: Option<String>) -> Submitter {
         // skip over SUBM tag name
         self.tokenizer.next_token();
 
         let mut submitter = Submitter::new(xref);
-        while self.tokenizer.current_token != Token::Level(base_lvl) {
+        while self.tokenizer.current_token != Token::Level(level) {
             match &self.tokenizer.current_token {
                 Token::Tag(tag) => match tag.as_str() {
                     "NAME" => submitter.name = Some(self.take_line_value()),
                     "ADDR" => {
-                        submitter.address = Some(Address::parse(self).unwrap());
+                        submitter.address = Some(self.parse_address(level + 1));
                     }
                     "PHON" => submitter.phone = Some(self.take_line_value()),
-<<<<<<< HEAD
-                    _ => self.skip_current_tag("Submitter"),
-=======
                     "LANG" => submitter.language = Some(self.take_line_value()),
                     // "CHAN" => submitter.change_date = Some(self.take_line_value()),
                     _ => panic!("{} Unhandled Submitter Tag: {}", self.dbg(), tag),
->>>>>>> c235cd35
-                },
-                Token::Level(_) => self.set_level(),
-                _ => self.handle_unexpected_token("SUBM"),
-            }
-        }
+                },
+                Token::Level(_) => self.tokenizer.next_token(),
+                _ => panic!(
+                    "Unhandled Submitter Token: {:?}",
+                    self.tokenizer.current_token
+                ),
+            }
+        }
+        // println!("found submitter:\n{:#?}", submitter);
         submitter
     }
 
-    fn parse_source(&mut self, xref: Option<String>) -> Source {
-        let base_lvl = self.level;
+    /// Parses INDI top-level tag
+    fn parse_individual(&mut self, level: u8, xref: Option<String>) -> Individual {
+        // skip over INDI tag name
+        self.tokenizer.next_token();
+        let mut individual = Individual::new(xref);
+
+        while self.tokenizer.current_token != Token::Level(level) {
+            match &self.tokenizer.current_token {
+                Token::Tag(tag) => match tag.as_str() {
+                    "NAME" => individual.name = Some(self.parse_name(level + 1)),
+                    "SEX" => individual.sex = self.parse_gender(),
+                    "ADOP" | "BIRT" | "BAPM" | "BARM" | "BASM" | "BLES" | "BURI" | "CENS"
+                    | "CHR" | "CHRA" | "CONF" | "CREM" | "DEAT" | "EMIG" | "FCOM" | "GRAD"
+                    | "IMMI" | "NATU" | "ORDN" | "RETI" | "RESI" | "PROB" | "WILL" | "EVEN" => {
+                        let tag_clone = tag.clone();
+                        individual.add_event(self.parse_event(tag_clone.as_str(), level + 1));
+                    }
+                    "FAMC" | "FAMS" => {
+                        let tag_clone = tag.clone();
+                        individual
+                            .add_family(self.parse_family_link(tag_clone.as_str(), level + 1));
+                    }
+                    "CHAN" => {
+                        // assuming it always only has a single DATE subtag
+                        self.tokenizer.next_token(); // level
+                        self.tokenizer.next_token(); // DATE tag
+                        individual.last_updated = Some(self.take_line_value());
+                    }
+                    _ => panic!("{} Unhandled Individual Tag: {}", self.dbg(), tag),
+                },
+                Token::CustomTag(tag) => {
+                    let tag_clone = tag.clone();
+                    individual.add_custom_data(self.parse_custom_tag(tag_clone))
+                }
+                Token::Level(_) => self.tokenizer.next_token(),
+                _ => panic!(
+                    "Unhandled Individual Token: {:?}",
+                    self.tokenizer.current_token
+                ),
+            }
+        }
+        // println!("found individual:\n{:#?}", individual);
+        individual
+    }
+
+    /// Parses FAM top-level tag
+    fn parse_family(&mut self, level: u8, xref: Option<String>) -> Family {
+        // skip over FAM tag name
+        self.tokenizer.next_token();
+        let mut family = Family::new(xref);
+
+        while self.tokenizer.current_token != Token::Level(level) {
+            match &self.tokenizer.current_token {
+                Token::Tag(tag) => match tag.as_str() {
+                    "MARR" => family.add_event(self.parse_event("MARR", level + 1)),
+                    "HUSB" => family.set_individual1(self.take_line_value()),
+                    "WIFE" => family.set_individual2(self.take_line_value()),
+                    "CHIL" => family.add_child(self.take_line_value()),
+                    _ => panic!("{} Unhandled Family Tag: {}", self.dbg(), tag),
+                },
+                Token::Level(_) => self.tokenizer.next_token(),
+                _ => panic!("Unhandled Family Token: {:?}", self.tokenizer.current_token),
+            }
+        }
+
+        // println!("found family:\n{:#?}", family);
+        family
+    }
+
+    fn parse_source(&mut self, level: u8, xref: Option<String>) -> Source {
         // skip SOUR tag
         self.tokenizer.next_token();
         let mut source = Source::new(xref);
 
         loop {
             if let Token::Level(cur_level) = self.tokenizer.current_token {
-                if cur_level <= base_lvl {
+                if cur_level <= level {
                     break;
                 }
             }
             match &self.tokenizer.current_token {
                 Token::Tag(tag) => match tag.as_str() {
                     "DATA" => self.tokenizer.next_token(),
-                    "EVEN" => source.data.add_event(Event::parse(self).unwrap()),
+                    "EVEN" => {
+                        let events_recorded = self.take_line_value();
+                        let mut event = self.parse_event("OTHER", level + 2);
+                        event.with_source_data(events_recorded);
+                        source.data.add_event(event);
+                    }
                     "AGNC" => source.data.agency = Some(self.take_line_value()),
-                    "ABBR" => source.abbreviation = Some(self.take_continued_text()),
-                    "TITL" => source.title = Some(self.take_continued_text()),
-                    "REPO" => source.add_repo_citation(self.parse_repo_citation()),
-                    _ => self.skip_current_tag("Source"),
-                },
-                Token::Level(_) => self.set_level(),
-                _ => self.handle_unexpected_token("SOUR"),
-            }
-        }
-
+                    "ABBR" => source.abbreviation = Some(self.take_continued_text(level + 1)),
+                    "TITL" => source.title = Some(self.take_continued_text(level + 1)),
+                    "REPO" => source.add_repo_citation(self.parse_repo_citation(level + 1)),
+                    _ => panic!("{} Unhandled Source Tag: {}", self.dbg(), tag),
+                },
+                Token::Level(_) => self.tokenizer.next_token(),
+                _ => panic!("Unhandled Source Token: {:?}", self.tokenizer.current_token),
+            }
+        }
+
+        // println!("found source:\n{:#?}", source);
         source
     }
 
     /// Parses REPO top-level tag.
-    fn parse_repository(&mut self, xref: Option<String>) -> Repository {
-        let base_lvl = self.level;
+    fn parse_repository(&mut self, level: u8, xref: Option<String>) -> Repository {
         // skip REPO tag
         self.tokenizer.next_token();
         let mut repo = Repository {
@@ -364,27 +411,29 @@
         };
         loop {
             if let Token::Level(cur_level) = self.tokenizer.current_token {
-                if cur_level <= base_lvl {
+                if cur_level <= level {
                     break;
                 }
             }
             match &self.tokenizer.current_token {
                 Token::Tag(tag) => match tag.as_str() {
                     "NAME" => repo.name = Some(self.take_line_value()),
-                    "ADDR" => repo.address = Some(Address::parse(self).unwrap()),
-                    _ => self.skip_current_tag("Repository"),
-                },
-                Token::Level(_) => self.set_level(),
-                _ => self.handle_unexpected_token("REPO"),
-            }
-        }
-
+                    "ADDR" => repo.address = Some(self.parse_address(level + 1)),
+                    _ => panic!("{} Unhandled Repository Tag: {}", self.dbg(), tag),
+                },
+                Token::Level(_) => self.tokenizer.next_token(),
+                _ => panic!(
+                    "Unhandled Repository Token: {:?}",
+                    self.tokenizer.current_token
+                ),
+            }
+        }
+        // println!("found repositiory:\n{:#?}", repo);
         repo
     }
 
-    pub(crate) fn parse_custom_tag(&mut self) -> CustomData {
-        let tag: String = self.take_tag().into();
-        let value: String = self.take_line_value();
+    fn parse_custom_tag(&mut self, tag: String) -> CustomData {
+        let value = self.take_line_value();
         CustomData { tag, value }
     }
 
@@ -498,13 +547,9 @@
     }
 
     /// Handle parsing GEDC tag
-<<<<<<< HEAD
-    pub(crate) fn parse_gedcom_data(&mut self, mut header: Header) -> Header {
-=======
     fn parse_gedcom_data(&mut self, mut header: Header) -> Header {
         let mut gedc = GedcomDocument::default();
 
->>>>>>> c235cd35
         // skip GEDC tag
         self.tokenizer.next_token();
 
@@ -530,16 +575,45 @@
                     }
                     _ => panic!("{} Unhandled GEDC Tag: {}", self.dbg(), tag),
                 },
-                Token::Level(_) => self.set_level(),
-                _ => self.handle_unexpected_token("GEDC"),
+                Token::Level(_) => self.tokenizer.next_token(),
+                _ => panic!(
+                    "{} Unexpected GEDC Token: {:?}",
+                    self.dbg(),
+                    &self.tokenizer.current_token
+                ),
             }
         }
         header.gedcom = Some(gedc);
         header
     }
 
-    fn parse_repo_citation(&mut self) -> RepoCitation {
-        let base_lvl = self.level;
+    fn parse_family_link(&mut self, tag: &str, level: u8) -> FamilyLink {
+        let xref = self.take_line_value();
+        let mut link = FamilyLink::new(xref, tag);
+
+        loop {
+            if let Token::Level(cur_level) = self.tokenizer.current_token {
+                if cur_level <= level {
+                    break;
+                }
+            }
+            match &self.tokenizer.current_token {
+                Token::Tag(tag) => match tag.as_str() {
+                    "PEDI" => link.set_pedigree(self.take_line_value().as_str()),
+                    _ => panic!("{} Unhandled FamilyLink Tag: {}", self.dbg(), tag),
+                },
+                Token::Level(_) => self.tokenizer.next_token(),
+                _ => panic!(
+                    "Unhandled FamilyLink Token: {:?}",
+                    self.tokenizer.current_token
+                ),
+            }
+        }
+
+        link
+    }
+
+    fn parse_repo_citation(&mut self, level: u8) -> RepoCitation {
         let xref = self.take_line_value();
         let mut citation = RepoCitation {
             xref,
@@ -547,7 +621,7 @@
         };
         loop {
             if let Token::Level(cur_level) = self.tokenizer.current_token {
-                if cur_level <= base_lvl {
+                if cur_level <= level {
                     break;
                 }
             }
@@ -556,15 +630,13 @@
                     "CALN" => citation.call_number = Some(self.take_line_value()),
                     _ => panic!("{} Unhandled RepoCitation Tag: {}", self.dbg(), tag),
                 },
-                Token::Level(_) => self.set_level(),
+                Token::Level(_) => self.tokenizer.next_token(),
                 _ => panic!(
                     "Unhandled RepoCitation Token: {:?}",
                     self.tokenizer.current_token
                 ),
             }
         }
-<<<<<<< HEAD
-=======
         citation
     }
 
@@ -684,46 +756,44 @@
         if &value != "" {
             address.value = Some(value);
         }
->>>>>>> c235cd35
-
-        citation
-    }
-
-    // TODO Citation::parse
-    pub(crate) fn parse_citation(&mut self) -> SourceCitation {
-        let base_lvl = self.level;
+
+        address
+    }
+
+    fn parse_citation(&mut self, level: u8) -> SourceCitation {
         let mut citation = SourceCitation {
             xref: self.take_line_value(),
             page: None,
         };
         loop {
             if let Token::Level(cur_level) = self.tokenizer.current_token {
-                if cur_level <= base_lvl {
+                if cur_level <= level {
                     break;
                 }
             }
             match &self.tokenizer.current_token {
                 Token::Tag(tag) => match tag.as_str() {
                     "PAGE" => citation.page = Some(self.take_line_value()),
-                    _ => self.skip_current_tag("Citation"),
-                },
-                Token::Level(_) => self.set_level(),
-                _ => self.handle_unexpected_token("Citation"),
-            }
-        }
-
+                    _ => panic!("{} Unhandled Citation Tag: {}", self.dbg(), tag),
+                },
+                Token::Level(_) => self.tokenizer.next_token(),
+                _ => panic!(
+                    "Unhandled Citation Token: {:?}",
+                    self.tokenizer.current_token
+                ),
+            }
+        }
         citation
     }
 
     /// Takes the value of the current line including handling
     /// multi-line values from CONT & CONC tags.
-    pub(crate) fn take_continued_text(&mut self) -> String {
-        let base_lvl = self.level;
+    fn take_continued_text(&mut self, level: u8) -> String {
         let mut value = self.take_line_value();
 
         loop {
             if let Token::Level(cur_level) = self.tokenizer.current_token {
-                if cur_level <= base_lvl {
+                if cur_level <= level {
                     break;
                 }
             }
@@ -733,10 +803,13 @@
                         value.push('\n');
                         value.push_str(&self.take_line_value())
                     }
-                    "CONC" => value.push_str(&self.take_line_value()),
+                    "CONC" => {
+                        value.push(' ');
+                        value.push_str(&self.take_line_value())
+                    }
                     _ => panic!("{} Unhandled Continuation Tag: {}", self.dbg(), tag),
                 },
-                Token::Level(_) => self.set_level(),
+                Token::Level(_) => self.tokenizer.next_token(),
                 _ => panic!(
                     "Unhandled Continuation Token: {:?}",
                     self.tokenizer.current_token
@@ -748,7 +821,7 @@
     }
 
     /// Grabs and returns to the end of the current line as a String
-    pub(crate) fn take_line_value(&mut self) -> String {
+    fn take_line_value(&mut self) -> String {
         let value: String;
         self.tokenizer.next_token();
 
@@ -762,73 +835,11 @@
             );
         }
         self.tokenizer.next_token();
-
         value
     }
 
-    pub(crate) fn take_tag(&mut self) -> &str {
-        match &self.tokenizer.current_token {
-            Token::Tag(tag) | Token::CustomTag(tag) => tag,
-            _ => panic!("Expected tag, found {:?}", &self.tokenizer.current_token),
-        }
-    }
-
-    pub(crate) fn skip_current_tag(&mut self, parent_name: &str) {
-        let dbg = self.dbg();
-        let tag = self.take_tag();
-        println!("{} Unhandled {} Tag: {}", dbg, parent_name, tag);
-        self.skip_block();
-    }
-
-    pub(crate) fn handle_unexpected_token(&mut self, base_tag: &str) {
-        println!(
-            "{} Unhandled {} Token: {:?}",
-            self.dbg(),
-            base_tag,
-            &self.tokenizer.current_token
-        );
-        self.skip_block();
-    }
-
-    pub(crate) fn skip_block(&mut self) {
-        let block_level = self.level;
-        loop {
-            if let Token::Level(cur_level) = self.tokenizer.current_token {
-                if cur_level <= block_level {
-                    break;
-                }
-            }
-            self.tokenizer.next_token();
-        }
-    }
-
     /// Debug function displaying GEDCOM line number of error message.
-    pub(crate) fn dbg(&self) -> String {
-        format!("line {}, level {} :", &self.tokenizer.line, &self.level)
-    }
-}
-
-/// Trait given to data types that can be parsed into `GedcomData`
-pub trait Parsable<T> {
-    /// Parses an object by iterating through the `parser` until no longer at given
-    /// `level` or deeper.
-    ///
-    /// # Errors
-    /// Raises a `ParsingError` when unhandled or unexpected tokens are found.
-    fn parse(parser: &mut Parser) -> Result<T, ParsingError>;
-}
-
-#[derive(Debug)]
-/// Error indicating unhandled or unexpected token encountered.
-pub struct ParsingError {
-    line: usize,
-    token: Token,
-}
-
-impl Error for ParsingError {}
-
-impl fmt::Display for ParsingError {
-    fn fmt(&self, f: &mut fmt::Formatter<'_>) -> fmt::Result {
-        write!(f, "{}", format!("line: {}\n{:?}", self.line, self.token))
+    fn dbg(&self) -> String {
+        format!("line {}:", self.tokenizer.line)
     }
 }